"""
This module contains generic
plotting helper functions that
can be used across multiple
different user-provided
plotting scripts.
"""

#import statements:
import numpy as np
import xarray as xr
import matplotlib as mpl
import matplotlib.gridspec as gridspec
from mpl_toolkits.axes_grid1.inset_locator import inset_axes
import cartopy.crs as ccrs
from cartopy.util import add_cyclic_point
import geocat.comp as gcomp
from mpl_toolkits.axes_grid1.inset_locator import inset_axes


#Set non-X-window backend for matplotlib:
mpl.use('Agg')

#Now import pyplot:
import matplotlib.pyplot as plt

#################
#HELPER FUNCTIONS
#################

def use_this_norm():
    """Just use the right normalization; avoids a deprecation warning."""

    mplversion = [int(x) for x in mpl.__version__.split('.')]
    if mplversion[0] < 3:
        return mpl.colors.Normalize, mplversion[0]
    else:
        if mplversion[1] < 2:
            return mpl.colors.DivergingNorm, mplversion[0]
        else:
            return mpl.colors.TwoSlopeNorm, mplversion[0]


def get_difference_colors(values):
    """Provide a color norm and colormap assuming this is a difference field.

       Values can be either the data field or a set of specified contour levels.

       Uses 'OrRd' colormap for positive definite, 'BuPu_r' for negative definite,
       and 'RdBu_r' centered on zero if there are values of both signs.
    """
    normfunc, mplv = use_this_norm()
    dmin = np.min(values)
    dmax = np.max(values)
    # color normalization for difference
    if ((dmin < 0) and (0 < dmax)):
        dnorm = normfunc(vmin=np.min(values), vmax=np.max(values), vcenter=0.0)
        cmap = mpl.cm.RdBu_r
    else:
        dnorm = mpl.colors.Normalize(vmin=np.min(values), vmax=np.max(values))
        if dmin >= 0:
            cmap = mpl.cm.OrRd
        elif dmax <= 0:
            cmap = mpl.cm.BuPu_r
        else:
            dnorm = mpl.colors.TwoSlopeNorm(vmin=dmin, vcenter=0, vmax=dmax)
    return dnorm, cmap


#######

def global_average(fld, wgt, verbose=False):
    """
    A simple, pure numpy global average.
    fld: an input ndarray
    wgt: a 1-dimensional array of weights
    wgt should be same size as one dimension of fld
    """

    s = fld.shape
    for i in range(len(s)):
        if np.size(fld, i) == len(wgt):
            a = i
            break
    fld2 = np.ma.masked_invalid(fld)
    if verbose:
        print("(global_average)-- fraction of mask that is True: {}".format(np.count_nonzero(fld2.mask) / np.size(fld2)))
        print("(global_average)-- apply ma.average along axis = {} // validate: {}".format(a, fld2.shape))
    avg1, sofw = np.ma.average(fld2, axis=a, weights=wgt, returned=True) # sofw is sum of weights

    return np.ma.average(avg1)


def wgt_rmse(fld1, fld2, wgt):
    """Calculated the area-weighted RMSE.

    Inputs are 2-d spatial fields, fld1 and fld2 with the same shape.
    They can be xarray DataArray or numpy arrays.

    Input wgt is the weight vector, expected to be 1-d, matching length of one dimension of the data.

    Returns a single float value.
    """
    assert len(fld1.shape) == 2,     "Input fields must have exactly two dimensions."
    assert fld1.shape == fld2.shape, "Input fields must have the same array shape."
    # in case these fields are in dask arrays, compute them now.
    if hasattr(fld1, "compute"):
        fld1 = fld1.compute()
    if hasattr(fld2, "compute"):
        fld2 = fld2.compute()
    if isinstance(fld1, xr.DataArray) and isinstance(fld2, xr.DataArray):
        return (np.sqrt(((fld1 - fld2)**2).weighted(wgt).mean())).values.item()
    else:
        check = [len(wgt) == s for s in fld1.shape]
        if ~np.any(check):
            raise IOError(f"Sorry, weight array has shape {wgt.shape} which is not compatible with data of shape {fld1.shape}")
        check = [len(wgt) != s for s in fld1.shape]
        dimsize = fld1.shape[np.argwhere(check).item()]  # want to get the dimension length for the dim that does not match the size of wgt
        warray = np.tile(wgt, (dimsize, 1)).transpose()   # May need more logic to ensure shape is correct.
        warray = warray / np.sum(warray) # normalize
        wmse = np.sum(warray * (fld1 - fld2)**2)
        return np.sqrt( wmse ).item()


#######

def plot_map_vect_and_save(wks, plev, umdlfld, vmdlfld, uobsfld, vobsfld, udiffld, vdiffld, **kwargs):
    """This plots a vector plot. bringing in two variables which respresent a vector pair

    kwargs -> optional dictionary of plotting options
             ** Expecting this to be a variable-specific section,
                possibly provided by an ADF Variable Defaults YAML file.**

    """

    proj = ccrs.PlateCarree()
    lons, lats = np.meshgrid(umdlfld['lon'], umdlfld['lat'])

    fig = plt.figure(figsize=(20,12))

    # LAYOUT WITH GRIDSPEC
    gs = mpl.gridspec.GridSpec(2, 4)
    gs.update(wspace=0.25)
    ax1 = plt.subplot(gs[0, :2], projection=proj)
    ax2 = plt.subplot(gs[0, 2:], projection=proj)
    ax3 = plt.subplot(gs[1, 1:3], projection=proj)

    # too many vectors to see well, so prune by striding through data:
    skip=(slice(None,None,5),slice(None,None,8))

    title_string = "Missing title!"
    title_string_base = title_string
    if "var_name" in kwargs:
        var_name = kwargs["var_name"]
    else:
        var_name = "missing VAR name"
    #End if

    if "case_name" in kwargs:
        case_name = kwargs["case_name"]
        if plev:
            title_string = f"{case_name} {var_name} [{plev} hPa]"
        else:
            title_string = f"{case_name} {var_name}"
        #End if
    #End if
    if "baseline" in kwargs:
        data_name = kwargs["baseline"]
        if plev:
            title_string_base = f"{data_name} {var_name} [{plev} hPa]"
        else:
            title_string_base = f"{data_name} {var_name}"
        #End if
    #End if

    # Calculate vector magnitudes.
    # Please note that the difference field needs
    # to be calculated from the model and obs fields
    # in order to get the correct sign:
    mdl_mag  = np.sqrt(umdlfld**2 + vmdlfld**2)
    obs_mag  = np.sqrt(uobsfld**2 + vobsfld**2)
    diff_mag = mdl_mag - obs_mag

    # Get difference limits, in order to plot the correct range:
    min_diff_val = np.min(diff_mag)
    max_diff_val = np.max(diff_mag)

    # Color normalization for difference
    if (min_diff_val < 0) and (0 < max_diff_val):
        normdiff = mpl.colors.TwoSlopeNorm(vmin=min_diff_val, vmax=max_diff_val, vcenter=0.0)
    else:
        normdiff = mpl.colors.Normalize(vmin=min_diff_val, vmax=max_diff_val)
    #End if

    # Generate vector plot:
    #  - contourf to show magnitude w/ colorbar
    #  - vectors (colored or not) to show flow --> subjective (?) choice for how to thin out vectors to be legible
    img1 = ax1.contourf(lons, lats, mdl_mag, cmap='Greys', transform=ccrs.PlateCarree())
    ax1.quiver(lons[skip], lats[skip], umdlfld[skip], vmdlfld[skip], mdl_mag.values[skip], transform=ccrs.PlateCarree(), cmap='Reds')
    ax1.set_title(title_string)

    img2 = ax2.contourf(lons, lats, obs_mag, cmap='Greys', transform=ccrs.PlateCarree())
    ax2.quiver(lons[skip], lats[skip], uobsfld[skip], vobsfld[skip], obs_mag.values[skip], transform=ccrs.PlateCarree(), cmap='Reds')
    ax2.set_title(title_string_base)

    ## Add colorbar to vector plot:
    cb_c1_ax = inset_axes(ax1,
                   width="3%",  # width = 5% of parent_bbox width
                   height="90%",  # height : 50%
                   loc='lower left',
                   bbox_to_anchor=(1.01, 0.05, 1, 1),
                   bbox_transform=ax1.transAxes,
                   borderpad=0,
                   )

    fig.colorbar(img1, cax=cb_c1_ax)
    fig.colorbar(img2, cax=cb_c1_ax)

    # Plot vector differences:
    img3 = ax3.contourf(lons, lats, diff_mag, transform=ccrs.PlateCarree(), norm=normdiff, cmap='PuOr', alpha=0.5)
    ax3.quiver(lons[skip], lats[skip], udiffld[skip], vdiffld[skip], transform=ccrs.PlateCarree())

    ax3.set_title(f"Difference in {var_name}", loc='left')
    cb_d_ax = inset_axes(ax3,
                   width="3%",  # width = 5% of parent_bbox width
                   height="90%",  # height : 50%
                   loc='lower left',
                   bbox_to_anchor=(1.01, 0.05, 1, 1),
                   bbox_transform=ax3.transAxes,
                   borderpad=0
                   )
    fig.colorbar(img3, cax=cb_d_ax)

    # Add coastlines:
    [a.coastlines() for a in [ax1,ax2,ax3]]

    # Write final figure to file
    fig.savefig(wks, bbox_inches='tight', dpi=300)

    #Close plots:
    plt.close()


#######

def plot_map_and_save(wks, mdlfld, obsfld, diffld, **kwargs):
    """This plots mdlfld, obsfld, diffld in a 3-row panel plot of maps.


    kwargs -> optional dictionary of plotting options
             ** Expecting this to be variable-specific section, possibly provided by ADF Variable Defaults YAML file.**
    - colormap -> str, name of matplotlib colormap
    - contour_levels -> list of explict values or a tuple: (min, max, step)
    - diff_colormap
    - diff_contour_levels
    - tiString -> str, Title String
    - tiFontSize -> int, Title Font Size
    - mpl -> dict, This should be any matplotlib kwargs that should be passed along. Keep reading:
        + Organize these by the mpl function. In this function (`plot_map_and_save`)
          we will check for an entry called `subplots`, `contourf`, and `colorbar`. So the YAML might looks something like:
          ```
           mpl:
             subplots:
               figsize: (3, 9)
             contourf:
               levels: 15
               cmap: Blues
             colorbar:
               shrink: 0.4
          ```
        + This is experimental, and if you find yourself doing much with this, you probably should write a new plotting script that does not rely on this module.


    When these are not provided, colormap is set to 'coolwarm' and limits/levels are set by data range.
    """
    # preprocess
    # - assume all three fields have same lat/lon
    lat = obsfld['lat']
    wgt = np.cos(np.radians(lat))
    mwrap, lon = add_cyclic_point(mdlfld, coord=mdlfld['lon'])
    owrap, _ = add_cyclic_point(obsfld, coord=obsfld['lon'])
    dwrap, _ = add_cyclic_point(diffld, coord=diffld['lon'])
    wrap_fields = (mwrap, owrap, dwrap)
    # mesh for plots:
    lons, lats = np.meshgrid(lon, lat)
    # Note: using wrapped data makes spurious lines across plot (maybe coordinate dependent)
    lon2, lat2 = np.meshgrid(mdlfld['lon'], mdlfld['lat'])

    # get statistics (from non-wrapped)
    fields = (mdlfld, obsfld, diffld)
    area_avg = [global_average(x, wgt) for x in fields]

    d_rmse = wgt_rmse(mdlfld, obsfld, wgt)  # correct weighted RMSE for (lat,lon) fields.

    # We should think about how to do plot customization and defaults.
    # Here I'll just pop off a few custom ones, and then pass the rest into mpl.
    if 'tiString' in kwargs:
        tiString = kwargs.pop("tiString")
    else:
        tiString = ''
    if 'tiFontSize' in kwargs:
        tiFontSize = kwargs.pop('tiFontSize')
    else:
        tiFontSize = 8

    # Get data limits, which might be needed:
    minval = np.min([np.min(mdlfld), np.min(obsfld)])
    maxval = np.max([np.max(mdlfld), np.max(obsfld)])

    # determine norm to use (deprecate this once minimum MPL version is high enough)
    normfunc, mplv = use_this_norm()

    if 'colormap' in kwargs:
        cmap1 = kwargs['colormap']
    else:
        cmap1 = 'coolwarm'

    if 'contour_levels' in kwargs:
        levels1 = kwargs['contour_levels']
        norm1 = mpl.colors.Normalize(vmin=min(levels1), vmax=max(levels1))
    elif 'contour_levels_range' in kwargs:
        assert len(kwargs['contour_levels_range']) == 3, "contour_levels_range must have exactly three entries: min, max, step"
        levels1 = np.arange(*kwargs['contour_levels_range'])
        norm1 = mpl.colors.Normalize(vmin=min(levels1), vmax=max(levels1))
    else:
        levels1 = np.linspace(minval, maxval, 12)
        norm1 = mpl.colors.Normalize(vmin=minval, vmax=maxval)

    if ('colormap' not in kwargs) and ('contour_levels' not in kwargs):
        if ((minval < 0) and (0 < maxval)) and mplv > 2:
            norm1 = normfunc(vmin=minval, vmax=maxval, vcenter=0.0)
        else:
            norm1 = mpl.colors.Normalize(vmin=minval, vmax=maxval)

    # Difference options -- Check in kwargs for colormap and levels
    if "diff_colormap" in kwargs:
        cmapdiff = kwargs["diff_colormap"]
    else:
        cmapdiff = 'coolwarm'

    if "diff_contour_levels" in kwargs:
        levelsdiff = kwargs["diff_contour_levels"]  # a list of explicit contour levels
    elif "diff_contour_range" in kwargs:
            assert len(kwargs['diff_contour_range']) == 3, "diff_contour_range must have exactly three entries: min, max, step"
            levelsdiff = np.arange(*kwargs['diff_contour_range'])
    else:
        # set a symmetric color bar for diff:
        absmaxdif = np.max(np.abs(diffld))
        # set levels for difference plot:
        levelsdiff = np.linspace(-1*absmaxdif, absmaxdif, 12)

    # color normalization for difference
    if ((np.min(levelsdiff) < 0) and (0 < np.max(levelsdiff))) and mplv > 2:
        normdiff = normfunc(vmin=np.min(levelsdiff), vmax=np.max(levelsdiff), vcenter=0.0)
    else:
        normdiff = mpl.colors.Normalize(vmin=np.min(levelsdiff), vmax=np.max(levelsdiff))

    subplots_opt = {}
    contourf_opt = {}
    colorbar_opt = {}

    # extract any MPL kwargs that should be passed on:
    if 'mpl' in kwargs:
        subplots_opt.update(kwargs['mpl'].get('subplots',{}))
        contourf_opt.update(kwargs['mpl'].get('contourf',{}))
        colorbar_opt.update(kwargs['mpl'].get('colorbar',{}))

    fig = plt.figure(figsize=(14,10))
    # LAYOUT WITH GRIDSPEC
    gs = gridspec.GridSpec(3, 6, wspace=0.5, hspace=0.05) # 2 rows, 4 columns, but each map will take up 2 columns
    #gs.update(wspace=0.5,hspace=0.05)
    gs.tight_layout(fig)
    proj = ccrs.PlateCarree()
    ax1 = plt.subplot(gs[0:2, :3], projection=proj)
    ax2 = plt.subplot(gs[0:2, 3:], projection=proj)
    ax3 = plt.subplot(gs[2, 1:5], projection=proj)
    ax = [ax1,ax2,ax3]
    img = [] # contour plots
    cs = []  # contour lines
    cb = []  # color bars

    for i, a in enumerate(wrap_fields):

        if i == len(wrap_fields)-1:
            levels = levelsdiff
            cmap = cmapdiff
            norm = normdiff
        else:
            levels = levels1
            cmap = cmap1
            norm = norm1

<<<<<<< HEAD
        img.append(ax[i].contourf(lons, lats, a, levels=levels, cmap=cmap, norm=norm, transform=ccrs.PlateCarree(), **contourf_opt))
        ax[i].set_title("AVG: {0:.3f}".format(area_avg[i]), loc='right', fontsize=tiFontSize)
        
=======
        empty_message = "No Valid\nData Points"
        props = dict(boxstyle='round', facecolor='wheat', alpha=0.9)
        levs = np.unique(np.array(levels))
        if len(levs) < 2:
            img.append(ax[i].contourf(lons,lats,a,colors="w",transform=ccrs.PlateCarree()))
            ax[i].text(0.4, 0.4, empty_message, transform=ax[i].transAxes, bbox=props)
        else:
            img.append(ax[i].contourf(lons, lats, a, levels=levels, cmap=cmap, norm=norm, transform=ccrs.PlateCarree(), **contourf_opt))
            cb.append(fig.colorbar(img[i], ax=ax[i], shrink=0.8, **colorbar_opt))
        #End if
        ax[i].set_title("AVG: {0:.3f}".format(area_avg[i]), loc='right', fontsize=tiFontSize)

>>>>>>> 350480b8
        # add contour lines <- Unused for now -JN
        # TODO: add an option to turn this on -BM
        #cs.append(ax[i].contour(lon2, lat2, fields[i], transform=ccrs.PlateCarree(), colors='k', linewidths=1))
        #ax[i].clabel(cs[i], cs[i].levels, inline=True, fontsize=tiFontSize-2, fmt='%1.1f')
        #ax[i].text( 10, -140, "CONTOUR FROM {} to {} by {}".format(min(cs[i].levels), max(cs[i].levels), cs[i].levels[1]-cs[i].levels[0]),
        #bbox=dict(facecolor='none', edgecolor='black'), fontsize=tiFontSize-2)
    #cb.append(fig.colorbar(img[0], ax=ax[0], shrink=0.8, **colorbar_opt))
    #cb.append(fig.colorbar(img[2], ax=ax[2], shrink=0.8, **colorbar_opt))
    # set rmse title:
    ax[-1].set_title("RMSE: {0:.3f}".format(d_rmse), fontsize=tiFontSize)

    for a in ax:
        a.outline_patch.set_linewidth(1)
        a.coastlines()
        a.set_xticks(np.linspace(-180, 180, 7), crs=ccrs.PlateCarree())
        a.set_yticks(np.linspace(-90, 90, 7), crs=ccrs.PlateCarree())
        a.tick_params('both', length=10, width=2, which='major')
        a.tick_params('both', length=5, width=1, which='minor')

    # __COLORBARS__
    cb_mean_ax = inset_axes(ax2,
                    width="5%",  # width = 5% of parent_bbox width
                    height="100%",  # height : 50%
                    loc='lower left',
                    bbox_to_anchor=(1.05, 0, 1, 1),
                    bbox_transform=ax2.transAxes,
                    borderpad=0,
                    )
    fig.colorbar(img[1], cax=cb_mean_ax)

    cb_diff_ax = inset_axes(ax3,
                    width="5%",  # width = 5% of parent_bbox width
                    height="100%",  # height : 50%
                    loc='lower left',
                    bbox_to_anchor=(1.05, 0, 1, 1),
                    bbox_transform=ax3.transAxes,
                    borderpad=0,
                    )
    fig.colorbar(img[2], cax=cb_diff_ax)

    # Write final figure to file
    fig.savefig(wks, bbox_inches='tight', dpi=300)

    #Close plots:
    plt.close()

#
#  -- zonal mean code --
#

def pres_from_hybrid(psfc, hya, hyb, p0=100000.):
    """
    Converts a hybrid level to a pressure
    level using the forumla:

    p = a(k)*p0 + b(k)*ps

    """
    return hya*p0 + hyb*psfc


def lev_to_plev(data, ps, hyam, hybm, P0=100000., new_levels=None,
                convert_to_mb=False):
    """
    Interpolate model hybrid levels to specified pressure levels.

    new_levels-> 1-D numpy array (ndarray) containing list of pressure levels
                 in Pascals (Pa).

    If "new_levels" is not specified, then the levels will be set
    to the GeoCAT defaults, which are (in hPa):

    1000, 925, 850, 700, 500, 400, 300, 250, 200, 150, 100, 70, 50,
    30, 20, 10, 7, 5, 3, 2, 1

    If "convert_to_mb" is True, then vertical (lev) dimension will have
    values of mb/hPa, otherwise the units are Pa.

    The function "interp_hybrid_to_pressure" used here is dask-enabled,
    and so can potentially be sped-up via the use of a DASK cluster.
    """

    #Temporary print statement to notify users to ignore warning messages.
    #This should be replaced by a debug-log stdout filter at some point:
    print("Please ignore the interpolation warnings that follow!")

    #Apply GeoCAT hybrid->pressure interpolation:
    if new_levels is not None:
        data_interp = gcomp.interpolation.interp_hybrid_to_pressure(data, ps,
                                                                    hyam,
                                                                    hybm,
                                                                    p0=P0,
                                                                    new_levels=new_levels
                                                                   )
    else:
        data_interp = gcomp.interpolation.interp_hybrid_to_pressure(data, ps,
                                                                    hyam,
                                                                    hybm,
                                                                    p0=P0
                                                                   )

    # data_interp may contain a dask array, which can cause
    # trouble downstream with numpy functions, so call compute() here.
    if hasattr(data_interp, "compute"):
        data_interp = data_interp.compute()

    #Rename vertical dimension back to "lev" in order to work with
    #the ADF plotting functions:
    data_interp_rename = data_interp.rename({"plev": "lev"})

    #Convert vertical dimension to mb/hPa, if requested:
    if convert_to_mb:
        data_interp_rename["lev"] = data_interp_rename["lev"] / 100.0

    return data_interp_rename


def zonal_mean_xr(fld):
    """Average over all dimensions except `lev` and `lat`."""
    if isinstance(fld, xr.DataArray):
        d = fld.dims
        davgovr = [dim for dim in d if dim not in ('lev','lat')]
    else:
        raise IOError("zonal_mean_xr requires Xarray DataArray input.")
    return fld.mean(dim=davgovr)

def lat_lon_validate_dims(fld):
    """
    Check if input field has the correct
    dimensions needed to plot on lat/lon map.
    """
    # note: we can only handle variables that reduce to (lat,lon)
    if len(fld.dims) > 3:
        return False
    has_lat = 'lat' in fld.dims
    has_lon = 'lon' in fld.dims
    if not has_lat or not has_lon:
        return  False
    else:
        return True

def zm_validate_dims(fld):
    """
    Check if input field has the correct
    dimensions needed to zonally average.
    """
    # note: we can only handle variables that reduce to (lev, lat) or (lat,)
    if len(fld.dims) > 4:
        print(f"Sorry, too many dimensions: {fld.dims}")
        return None
    has_lev = 'lev' in fld.dims
    has_lat = 'lat' in fld.dims
    if not has_lat:
        return None
    else:
        return has_lat, has_lev


def _zonal_plot_line(ax, lat, data, **kwargs):
    """Create line plot with latitude as the X-axis."""
    ax.plot(lat, data, **kwargs)
    ax.set_xlim([max([lat.min(), -90.]), min([lat.max(), 90.])])
    #
    # annotate
    #
    ax.set_xlabel("LATITUDE")
    if hasattr(data, "units"):
        ax.set_ylabel("[{units}]".format(units=getattr(data,"units")))
    elif "units" in kwargs:
        ax.set_ylabel("[{units}]".format(kwargs["units"]))
    if hasattr(data, "long_name"):
        ax.set_title(getattr(data,"long_name"), loc="left")
    elif hasattr(data, "name"):
        ax.set_title(getattr(data,"name"), loc="left")
    return ax

def _zonal_plot_preslat(ax, lat, lev, data, **kwargs):
    """Create plot with latitude as the X-axis, and pressure as the Y-axis."""
    mlev, mlat = np.meshgrid(lev, lat)
    if 'cmap' in kwargs:
        cmap = kwargs.pop('cmap')
    else:
        cmap = 'Spectral_r'

    img = ax.contourf(mlat, mlev, data.transpose('lat', 'lev'), cmap=cmap, **kwargs)

    minor_locator = mpl.ticker.FixedLocator(lev)
    ax.yaxis.set_minor_locator(minor_locator)
    ax.tick_params(which='minor', length=4, color='r')
    ax.set_ylim([1000, 1])
    return img, ax

def zonal_plot(lat, data, ax=None, **kwargs):
    """
    Determine which kind of zonal plot is needed based
    on the input variable's dimensions.
    """
    if ax is None:
        ax = plt.gca()
    if 'lev' in data.dims:
        img, ax = _zonal_plot_preslat(ax, lat, data['lev'], data, **kwargs)
        return img, ax
    else:
        ax = _zonal_plot_line(ax, lat, data, **kwargs)
        return ax


def plot_zonal_mean_and_save(wks, adata, apsurf, ahya, ahyb, bdata, bpsurf, bhya, bhyb, **kwargs):
    """This is the default zonal mean plot:
        adata: data to plot ([lev], lat, [lon])
        apsurf: surface pressure (Pa) for adata when lev present; otherwise None
        ahya, ahyb: a and b hybrid-sigma coefficients when lev present; otherwise None
        same for b*.
        - For 2-d variables (reduced to (lat,)):
          + 2 panels: (top) zonal mean, (bottom) difference
        - For 3-D variables (reduced to (lev,lat)):
          + 3 panels: (top) zonal mean adata, (middle) zonal mean bdata, (bottom) diffdata
          + pcolormesh/contour plot
    kwargs -> optional dictionary of plotting options
             ** Expecting this to be variable-specific section, possibly provided by ADF Variable Defaults YAML file.**
    - colormap -> str, name of matplotlib colormap
    - contour_levels -> list of explict values or a tuple: (min, max, step)
    - diff_colormap
    - diff_contour_levels
    - tiString -> str, Title String
    - tiFontSize -> int, Title Font Size
    - mpl -> dict, This should be any matplotlib kwargs that should be passed along. Keep reading:
        + Organize these by the mpl function. In this function (`plot_map_and_save`)
          we will check for an entry called `subplots`, `contourf`, and `colorbar`. So the YAML might looks something like:
          ```
           mpl:
             subplots:
               figsize: (3, 9)
             contourf:
               levels: 15
               cmap: Blues
             colorbar:
               shrink: 0.4
          ```


    """
    if apsurf is not None:
        aplev = lev_to_plev(adata, apsurf, ahya, ahyb, P0=100000.,
                            new_levels=None, convert_to_mb=True)
        bplev = lev_to_plev(bdata, bpsurf, bhya, bhyb, P0=100000.,
                            new_levels=None, convert_to_mb=True)

        azm = zonal_mean_xr(aplev)
        bzm = zonal_mean_xr(bplev)

        diff = azm - bzm

        # determine levels & color normalization:
        minval = np.min([np.min(azm), np.min(bzm)])
        maxval = np.max([np.max(azm), np.max(bzm)])

        # determine norm to use (deprecate this once minimum MPL version is high enough)
        normfunc, mplv = use_this_norm()

        if 'colormap' in kwargs:
            cmap1 = kwargs['colormap']
        else:
            cmap1 = 'coolwarm'
        #End if

        if 'contour_levels' in kwargs:
            levels1 = kwargs['contour_levels']
            norm1 = mpl.colors.Normalize(vmin=min(levels1), vmax=max(levels1))
        elif 'contour_levels_range' in kwargs:
            assert len(kwargs['contour_levels_range']) == 3, "contour_levels_range must have exactly three entries: min, max, step"
            levels1 = np.arange(*kwargs['contour_levels_range'])
            norm1 = mpl.colors.Normalize(vmin=min(levels1), vmax=max(levels1))
        else:
            levels1 = np.linspace(minval, maxval, 12)
            norm1 = mpl.colors.Normalize(vmin=minval, vmax=maxval)
        #End if


        if ('colormap' not in kwargs) and ('contour_levels' not in kwargs):
            if ((minval < 0) and (0 < maxval)) and mplv > 2:
                norm1 = normfunc(vmin=minval, vmax=maxval, vcenter=0.0)
            else:
                norm1 = mpl.colors.Normalize(vmin=minval, vmax=maxval)
            #End if
        #End if

    # Difference options -- Check in kwargs for colormap and levels
        if "diff_colormap" in kwargs:
            cmapdiff = kwargs["diff_colormap"]
        else:
            cmapdiff = 'coolwarm'
        #End if

        if "diff_contour_levels" in kwargs:
            levelsdiff = kwargs["diff_contour_levels"]  # a list of explicit contour levels
        elif "diff_contour_range" in kwargs:
            assert len(kwargs['diff_contour_range']) == 3, "diff_contour_range must have exactly three entries: min, max, step"
            levelsdiff = np.arange(*kwargs['diff_contour_range'])
        else:
            # set a symmetric color bar for diff:
            absmaxdif = np.max(np.abs(diff))
            # set levels for difference plot:
            levelsdiff = np.linspace(-1*absmaxdif, absmaxdif, 12)
        #End if

    # color normalization for difference
        if ((np.min(levelsdiff) < 0) and (0 < np.max(levelsdiff))) and mplv > 2:
            normdiff = normfunc(vmin=np.min(levelsdiff), vmax=np.max(levelsdiff), vcenter=0.0)
        else:
            normdiff = mpl.colors.Normalize(vmin=np.min(levelsdiff), vmax=np.max(levelsdiff))
        #End if

        subplots_opt = {}
        contourf_opt = {}
        colorbar_opt = {}

    # extract any MPL kwargs that should be passed on:
        if 'mpl' in kwargs:
            subplots_opt.update(kwargs['mpl'].get('subplots',{}))
            contourf_opt.update(kwargs['mpl'].get('contourf',{}))
            colorbar_opt.update(kwargs['mpl'].get('colorbar',{}))
        #End if

        # Generate zonal plot:
        fig, ax = plt.subplots(nrows=3, constrained_layout=True, sharex=True, sharey=True,**subplots_opt)
        levs = np.unique(np.array(levels1))
        if len(levs) < 2:
            empty_message = "No Valid\nData Points"
            props = dict(boxstyle='round', facecolor='wheat', alpha=0.9)
            img0, ax[0] = zonal_plot(adata['lat'], azm, ax=ax[0])
            ax[0].text(0.4, 0.4, empty_message, transform=ax[0].transAxes, bbox=props)
            img1, ax[1] = zonal_plot(bdata['lat'], bzm, ax=ax[1])
            ax[1].text(0.4, 0.4, empty_message, transform=ax[1].transAxes, bbox=props)
            img2, ax[2] = zonal_plot(adata['lat'], diff, ax=ax[2])
            ax[2].text(0.4, 0.4, empty_message, transform=ax[2].transAxes, bbox=props)
        else:
            img0, ax[0] = zonal_plot(adata['lat'], azm, ax=ax[0], norm=norm1,cmap=cmap1,levels=levels1,**contourf_opt)
            img1, ax[1] = zonal_plot(bdata['lat'], bzm, ax=ax[1], norm=norm1,cmap=cmap1,levels=levels1,**contourf_opt)
            img2, ax[2] = zonal_plot(adata['lat'], diff, ax=ax[2], norm=normdiff,cmap=cmapdiff,levels=levelsdiff,**contourf_opt)
            cb0 = fig.colorbar(img0, ax=ax[0], location='right',**colorbar_opt)
            cb1 = fig.colorbar(img1, ax=ax[1], location='right',**colorbar_opt)
            cb2 = fig.colorbar(img2, ax=ax[2], location='right',**colorbar_opt)
        #End if

        # style the plot:
        ax[-1].set_xlabel("LATITUDE")
        fig.text(-0.03, 0.5, 'PRESSURE [hPa]', va='center', rotation='vertical')
    else:
        azm = zonal_mean_xr(adata)
        bzm = zonal_mean_xr(bdata)
        diff = azm - bzm
        fig, ax = plt.subplots(nrows=2, constrained_layout=True)
        zonal_plot(adata['lat'], azm, ax=ax[0])
        zonal_plot(bdata['lat'], bzm, ax=ax[0])
        zonal_plot(adata['lat'], diff, ax=ax[1])
        for a in ax:
            try:
                a.label_outer()
            except:
                pass
            #End except
        #End for
    #End if

    #Write the figure to provided workspace/file:
    fig.savefig(wks, bbox_inches='tight', dpi=300)

    #Close plots:
    plt.close()

#
#  -- zonal mean annual cycle --
#

def square_contour_difference(fld1, fld2, **kwargs):
    """Produce a figure with square axes that show fld1, fld2,
       and their difference as filled contours.

       Intended use is latitude-by-month to show the annual cycle.
       Example use case: use climo files to get data, take zonal averages,
       rename "time" to "month" if desired,
       and then provide resulting DataArrays to this function.

       Input:
           fld1 and fld2 are 2-dimensional DataArrays with same shape
           kwargs are optional keyword arguments
               this function checks kwargs for `case1name`, `case2name`

       Returns:
           figure object

       Assumptions:
           fld1.shape == fld2.shape
           len(fld1.shape) == 2

       Annnotation:
           Will try to label the cases by looking for
           case1name and case2name in kwargs,
           and then fld1['case'] & fld2['case'] (i.e., attributes)
           If no case name, will proceed with empty strings.
           ** IF THERE IS A BETTER CONVENTION WE SHOULD USE IT.

           Each panel also puts the Min/Max values into the title string.

           Axis labels are upper-cased names of the coordinates of fld1.
           Ticks are automatic with the exception that if the
           first coordinate is "month" and is length 12, use np.arange(1,13).

    """
    assert len(fld1.shape) == 2,     "Input fields must have exactly two dimensions."  # 2-Dimension => plot contourf
    assert fld1.shape == fld2.shape, "Input fields must have the same array shape."    # Same shape => allows difference


    if "case1name" in kwargs:
        case1name = kwargs.pop("case1name")
    elif hasattr(fld1, "case"):
        case1name = getattr(fld1, "case")
    else:
        case1name = ""

    if "case2name" in kwargs:
        case2name = kwargs.pop("case2name")
    elif hasattr(fld2, "case"):
        case2name = getattr(fld2, "case")
    else:
        case2name = ""

    # Geometry of the figure is hard-coded
    fig = plt.figure(figsize=(10,10))

    rows = 5
    columns = 5
    grid = mpl.gridspec.GridSpec(rows, columns, wspace=1, hspace=1,
                            width_ratios=[1,1,1,1,0.2],
                            height_ratios=[1,1,1,1,0.2])
    # plt.subplots_adjust(wspace= 0.01, hspace= 0.01)
    ax1 = plt.subplot(grid[0:2, 0:2])
    ax2 = plt.subplot(grid[0:2, 2:4])
    ax3 = plt.subplot(grid[2:4, 1:3])
    # color bars / means share top bar.
    cbax_top = plt.subplot(grid[0:2, -1])
    cbax_bot = plt.subplot(grid[-1, 1:3])

    # determine color normalization for means:
    mx = np.max([fld1.max(), fld2.max()])
    mn = np.min([fld1.min(), fld2.min()])
    mnorm = mpl.colors.Normalize(mn, mx)

    coord1, coord2 = fld1.coords  # ASSUMES xarray WITH coords AND 2-dimensions
    print(f"{coord1}, {coord2}")
    xx, yy = np.meshgrid(fld1[coord2], fld1[coord1])
    print(f"shape of meshgrid: {xx.shape}")

    img1 = ax1.contourf(xx, yy, fld1.transpose())
    if (coord1 == 'month') and (fld1.shape[0] ==12):
        ax1.set_xticks(np.arange(1,13))
    ax1.set_ylabel(coord2.upper())
    ax1.set_xlabel(coord1.upper())
    ax1.set_title(f"{case1name}\nMIN:{fld1.min().values:.2f}  MAX:{fld1.max().values:.2f}")

    ax2.contourf(xx, yy, fld2.transpose())
    if (coord1 == 'month') and (fld1.shape[0] ==12):
        ax2.set_xticks(np.arange(1,13))
    ax2.set_xlabel(coord1.upper())
    ax2.set_title(f"{case2name}\nMIN:{fld2.min().values:.2f}  MAX:{fld2.max().values:.2f}")


    diff = fld1 - fld2
    ## USE A DIVERGING COLORMAP CENTERED AT ZERO
    ## Special case is when min > 0 or max < 0
    dmin = diff.min()
    dmax = diff.max()
    if dmin > 0:
        dnorm = mpl.colors.Normalize(dmin, dmax)
        cmap = mpl.cm.OrRd
    elif dmax < 0:
        dnorm = mpl.colors.Normalize(dmin, dmax)
        cmap = mpl.cm.BuPu_r
    else:
        dnorm = mpl.colors.TwoSlopeNorm(vmin=dmin, vcenter=0, vmax=dmax)
        cmap = mpl.cm.RdBu_r

    img3 = ax3.contourf(xx, yy, diff.transpose(), cmap=cmap, norm=dnorm)
    if (coord1 == 'month') and (fld1.shape[0] ==12):
        ax3.set_xticks(np.arange(1,13))
    ax3.set_ylabel(coord2.upper())
    ax3.set_xlabel(coord1.upper())
    ax3.set_title(f"DIFFERENCE (= a - b)\nMIN:{diff.min().values:.2f}  MAX:{diff.max().values:.2f}")


    # Try to construct the title:
    if hasattr(fld1, "long_name"):
        tstr = getattr(fld1, "long_name")
    elif hasattr(fld2, "long_name"):
        tstr = getattr(fld2, "long_name")
    elif hasattr(fld1, "short_name"):
        tstr = getattr(fld1, "short_name")
    elif hasattr(fld2, "short_name"):
        tstr = getattr(fld2, "short_name")
    elif hasattr(fld1, "name"):
        tstr = getattr(fld1, "name")
    elif hasattr(fld2, "name"):
        tstr = getattr(fld2, "name")
    else:
        tstr = ""
    if hasattr(fld1, "units"):
        tstr = tstr + f" [{getattr(fld1, 'units')}]"
    elif hasattr(fld2, "units"):
        tstr = tstr + f" [{getattr(fld2, 'units')}]"
    else:
        tstr = tstr + "[-]"

    fig.suptitle(tstr, fontsize=18)

    cb1 = fig.colorbar(img1, cax=cbax_top)
    cb2 = fig.colorbar(img3, cax=cbax_bot, orientation='horizontal')
    return fig

#####################
#END HELPER FUNCTIONS<|MERGE_RESOLUTION|>--- conflicted
+++ resolved
@@ -390,11 +390,6 @@
             cmap = cmap1
             norm = norm1
 
-<<<<<<< HEAD
-        img.append(ax[i].contourf(lons, lats, a, levels=levels, cmap=cmap, norm=norm, transform=ccrs.PlateCarree(), **contourf_opt))
-        ax[i].set_title("AVG: {0:.3f}".format(area_avg[i]), loc='right', fontsize=tiFontSize)
-        
-=======
         empty_message = "No Valid\nData Points"
         props = dict(boxstyle='round', facecolor='wheat', alpha=0.9)
         levs = np.unique(np.array(levels))
@@ -407,7 +402,6 @@
         #End if
         ax[i].set_title("AVG: {0:.3f}".format(area_avg[i]), loc='right', fontsize=tiFontSize)
 
->>>>>>> 350480b8
         # add contour lines <- Unused for now -JN
         # TODO: add an option to turn this on -BM
         #cs.append(ax[i].contour(lon2, lat2, fields[i], transform=ccrs.PlateCarree(), colors='k', linewidths=1))
